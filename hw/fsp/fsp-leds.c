--- conflicted
+++ resolved
@@ -79,7 +79,6 @@
 static u32 last_spcn_cmd;
 static int replay = 0;
 
-<<<<<<< HEAD
 /*
  * FSP controls System Attention Indicator. But it expects hypervisor
  * keep track of the status and serve get LED state request (both from
@@ -88,9 +87,6 @@
 static struct sai_data sai_data;
 
 /* Forward declaration */
-=======
-static void fsp_leds_query_spcn(void);
->>>>>>> 396de731
 static void fsp_read_leds_data_complete(struct fsp_msg *msg);
 static int process_led_state_change(void);
 
@@ -1885,19 +1881,16 @@
 	list_head_init(&spcn_cmdq);
 
 	fsp_leds_query_spcn();
-<<<<<<< HEAD
+
+	loc_code_list_buffer = memalign(TCE_PSIZE, PSI_DMA_LOC_COD_BUF_SZ);
+	if (loc_code_list_buffer == NULL)
+		prerror(PREFIX "ERROR: Unable to allocate loc_code_list_buffer!\n");
+
 	prlog(PR_TRACE, "Init completed\n");
 
 	/* Get System attention indicator state */
 	dt_get_sai_loc_code();
 	fsp_get_sai();
-=======
-	loc_code_list_buffer = memalign(TCE_PSIZE, PSI_DMA_LOC_COD_BUF_SZ);
-	if (loc_code_list_buffer == NULL)
-		prerror(PREFIX "ERROR: Unable to allocate loc_code_list_buffer!\n");
-
-	printf(PREFIX "Init completed\n");
->>>>>>> 396de731
 
 	/* Handle FSP initiated async LED commands */
 	fsp_register_client(&fsp_indicator_client, FSP_MCLASS_INDICATOR);
